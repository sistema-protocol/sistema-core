use cosmwasm_schema::cw_serde;
use cosmwasm_std::{Uint128, Addr};

use crate::{
    governance::{ProposalMessage, ProposalVoteOption},
    types::{Allocation, Asset, VestingPeriod},
};

#[cw_serde]
pub struct InstantiateMsg {
    /// Contract owner, defaults to info.sender
    pub owner: Option<String>,
    /// Initial allocation
    pub initial_allocation: Uint128,
    /// Address receiving pre-launch contributors allocation
    pub pre_launch_contributors: String,
    /// MBRN denom
    pub mbrn_denom: String,
    /// Osomosis proxy contract address
    pub osmosis_proxy: String,
    /// Staking contract address
    pub staking_contract: String,
}


//To decrease Allocations, you need to upgrade the contract
//This is so there is a level of permanance in the vesting contract
#[cw_serde]
pub enum ExecuteMsg {
    /// Add a new recipient
    AddRecipient {
        /// Recipient address
        recipient: String,
    },
    /// Remove a recipient
    RemoveRecipient {
        /// Recipient address
        recipient: String,
    },
    /// Add allocation to a recipient
    AddAllocation {
        /// Recipient address
        recipient: String,
        /// Additional allocation
        allocation: Uint128,
        /// Vesting period.
        /// If an existing recipient is using this to divvy their allocation, the vesting period can't be changed.
        vesting_period: Option<VestingPeriod>,
    },
    /// Withdraw unlocked tokens
    WithdrawUnlocked {},
    /// Claim fees from MBRN staking for contract. 
    /// This is called to distribute rewards before "ClaimFeesforReceiver".
    ClaimFeesforContract {},
    /// Claim fees pro rata to recipient allocation
    ClaimFeesforRecipient {},
    /// Submit a proposal
    SubmitProposal {
        /// Proposal title
        title: String,
        /// Proposal description
        description: String,
        /// Proposal link
        link: Option<String>,
        /// Proposal messages
        messages: Option<Vec<ProposalMessage>>,
        /// Toggle for expedited proposal
        expedited: bool,
    },
    /// Vote on a proposal
    CastVote {
        /// Proposal identifier
        proposal_id: u64,
        /// Vote option
        vote: ProposalVoteOption,
    },
    /// Update contract config
    UpdateConfig {
        /// Contract owner
        owner: Option<String>,
        /// MBRN denom
        mbrn_denom: Option<String>,
        /// Osmosis Proxy contract address
        osmosis_proxy: Option<String>,
        /// Staking contract address
        staking_contract: Option<String>,
        /// Additional allocation for the contract to distribute
        additional_allocation: Option<Uint128>,
    },
}

#[cw_serde]
pub enum QueryMsg {
    /// Return contract config
    Config {},
    /// Return allocation for a recipient
    Allocation {
        /// Recipient address
        recipient: String 
    },
    /// Return unlocked tokens
    UnlockedTokens {
        /// Recipient address
        recipient: String
    },
    /// Returns RecipientResponse
    Recipient {
        /// Recipient address
        recipient: String
    },
    /// Returns all recipients
    Recipients {},
}

#[cw_serde]
pub struct Config {
    /// Contract owner
    pub owner: Addr,
    /// Total allocation able to be distributed
    pub total_allocation: Uint128,
    /// MBRN denom
    pub mbrn_denom: String,
    /// Osmosis Proxy contract address
    pub osmosis_proxy: Addr,
    /// Staking contract address
    pub staking_contract: Addr,
}

#[cw_serde]
pub struct AllocationResponse {
    /// Amount allocated
    pub amount: Uint128,
    /// Amount withdrawn
    pub amount_withdrawn: Uint128,
    /// Start time of allocation in seconds
    pub start_time_of_allocation: u64,
    /// Vesting period
    pub vesting_period: VestingPeriod,
}

#[cw_serde]
pub struct UnlockedResponse {
    /// Amount unlocked
    pub unlocked_amount: Uint128,
}

#[cw_serde]
pub struct RecipientResponse {
    /// Recipient address
    pub recipient: String,
    /// Allocation
    pub allocation: Option<Allocation>,
    /// Claimable rewards
    pub claimables: Vec<Asset>,
}

#[cw_serde]
pub struct RecipientsResponse {
    /// Recipients
    pub recipients: Vec<RecipientResponse>,
}

impl RecipientsResponse {
    
    pub fn get_total_vesting(&self) -> Uint128 {

        let mut total_vesting = Uint128::zero();

        for recipient in self.clone().recipients {
            if let Some(allocation) = recipient.allocation{
<<<<<<< HEAD
                total_vesting += allocation.remaining_amount;
=======
                total_vesting += allocation.amount - allocation.amount_withdrawn;
>>>>>>> 4b93d57c
            }
        }

        total_vesting
    }
}<|MERGE_RESOLUTION|>--- conflicted
+++ resolved
@@ -168,11 +168,7 @@
 
         for recipient in self.clone().recipients {
             if let Some(allocation) = recipient.allocation{
-<<<<<<< HEAD
-                total_vesting += allocation.remaining_amount;
-=======
                 total_vesting += allocation.amount - allocation.amount_withdrawn;
->>>>>>> 4b93d57c
             }
         }
 
