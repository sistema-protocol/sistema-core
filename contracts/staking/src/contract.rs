--- conflicted
+++ resolved
@@ -413,25 +413,6 @@
         }
     })?;
 
-<<<<<<< HEAD
-    //Can't unstake if the user has voted for a proposal that has passed but not yet executed    
-    //Get list of proposals that have passed & have executables
-    for proposal in proposal_list.proposal_list {
-        if proposal.status == ProposalStatus::Passed && proposal.messages.is_some() {
-            //Get list of voters for this proposal
-            let _voters: Vec<Addr> = querier.query_wasm_smart(
-                config.clone().governance_contract.unwrap().to_string(), 
-                &Gov_QueryMsg::ProposalVoters { 
-                    proposal_id: proposal.proposal_id.into(), 
-                    vote_option: membrane::governance::ProposalVoteOption::For, 
-                    start: None, 
-                    limit: None,
-                    specific_user: Some(user.to_string())
-                }
-            )?;
-            // if the query doesn't error then the user has voted For this proposal
-            return Err(ContractError::CustomError { val: String::from("Can't unstake if the proposal you helped pass hasn't executed its messages yet") })
-=======
     //Add to Totals
     let mut totals = STAKING_TOTALS.load(storage)?;
     if let Some(vesting_contract) = config.clone().vesting_contract{
@@ -439,7 +420,6 @@
             totals.vesting_contract += amount;
         } else {
             totals.stakers += amount;
->>>>>>> 4b93d57c
         }
     } else {
         totals.stakers += amount;
@@ -1309,12 +1289,6 @@
         .collect::<Vec<String>>();
 
     //Get CDT denom
-<<<<<<< HEAD
-    let basket: Basket = deps.querier.query_wasm_smart(
-        config.positions_contract.unwrap_or_else(|| Addr::unchecked("")), 
-        &CDP_QueryMsg::GetBasket{ })?;
-    let cdt_denom = basket.credit_asset.info;
-=======
     // let basket: Basket = query_basket(deps.querier, config.clone().positions_contract.unwrap_or_else(|| Addr::unchecked("")).to_string())?;
     // let cdt_denom = basket.credit_asset.info;
     let cdt_denom = AssetInfo::NativeToken { denom: String::from("credit_fulldenom") };
@@ -1331,7 +1305,6 @@
             .into_iter()
             .filter(|fee_asset| fee_asset.info == cdt_denom)
             .collect::<Vec<Asset>>();
->>>>>>> 4b93d57c
 
         ( non_cdt, cdt )
     } else {
