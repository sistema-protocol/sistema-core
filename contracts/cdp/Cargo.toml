--- conflicted
+++ resolved
@@ -26,12 +26,7 @@
 [dependencies]
 membrane = { path = "../../packages/membrane" }
 osmo-bindings = { branch = "main", git = "https://github.com/osmosis-labs/bindings.git" }
-<<<<<<< HEAD
-osmosis-std = { version = "0.1.0" }
-osmosis-test-tube = { version = "14.1.1" }
-=======
 osmosis-std = { version = "0.15.2" }
->>>>>>> 4b93d57c
 cosmwasm-std = { version = "1.0.0", features = ["stargate"] }
 cosmwasm-schema = "1.0.0"
 cosmwasm-storage = "1.0.0"
