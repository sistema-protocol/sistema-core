{
  "$schema": "http://json-schema.org/draft-07/schema#",
  "title": "QueryMsg",
  "oneOf": [
    {
      "description": "Returns the contract's config",
      "type": "object",
      "required": [
        "config"
      ],
      "properties": {
        "config": {
          "type": "object",
          "additionalProperties": false
        }
      },
      "additionalProperties": false
    },
    {
      "description": "Returns Positions owned by a user",
      "type": "object",
      "required": [
        "get_user_positions"
      ],
      "properties": {
        "get_user_positions": {
          "type": "object",
          "required": [
            "user"
          ],
          "properties": {
            "limit": {
              "description": "Response limiter",
              "type": [
                "integer",
                "null"
              ],
              "format": "uint32",
              "minimum": 0.0
            },
            "user": {
              "description": "User to query",
              "type": "string"
            }
          },
          "additionalProperties": false
        }
      },
      "additionalProperties": false
    },
    {
      "description": "Returns a single Position",
      "type": "object",
      "required": [
        "get_position"
      ],
      "properties": {
        "get_position": {
          "type": "object",
          "required": [
            "position_id",
            "position_owner"
          ],
          "properties": {
            "position_id": {
              "$ref": "#/definitions/Uint128"
            },
            "position_owner": {
              "type": "string"
            }
          },
          "additionalProperties": false
        }
      },
      "additionalProperties": false
    },
    {
<<<<<<< HEAD
      "description": "Returns Positions in the contract's Basket",
=======
      "description": "Get Basket redeemability",
>>>>>>> 4b93d57c
      "type": "object",
      "required": [
        "get_basket_redeemability"
      ],
      "properties": {
        "get_basket_redeemability": {
          "type": "object",
          "properties": {
            "limit": {
              "description": "Response limiter",
              "type": [
                "integer",
                "null"
              ],
              "format": "uint32",
              "minimum": 0.0
            },
<<<<<<< HEAD
            "start_after": {
              "description": "Start after this user address",
=======
            "position_owner": {
              "description": "Position owner to query.",
>>>>>>> 4b93d57c
              "type": [
                "string",
                "null"
              ]
            },
            "start_after": {
              "description": "Premium to start after",
              "type": [
                "integer",
                "null"
              ],
              "format": "uint128",
              "minimum": 0.0
            }
          },
          "additionalProperties": false
        }
      },
      "additionalProperties": false
    },
    {
<<<<<<< HEAD
      "description": "Returns the contract's Basket",
      "type": "object",
      "required": [
        "get_basket"
      ],
      "properties": {
        "get_basket": {
          "type": "object",
=======
      "description": "Returns Positions in the contract's Basket",
      "type": "object",
      "required": [
        "get_basket_positions"
      ],
      "properties": {
        "get_basket_positions": {
          "type": "object",
          "properties": {
            "limit": {
              "description": "Response limiter",
              "type": [
                "integer",
                "null"
              ],
              "format": "uint32",
              "minimum": 0.0
            },
            "start_after": {
              "description": "Start after this user address",
              "type": [
                "string",
                "null"
              ]
            }
          },
>>>>>>> 4b93d57c
          "additionalProperties": false
        }
      },
      "additionalProperties": false
    },
    {
<<<<<<< HEAD
      "description": "Returns Basket collateral debt caps",
=======
      "description": "Returns the contract's Basket",
>>>>>>> 4b93d57c
      "type": "object",
      "required": [
        "get_basket"
      ],
      "properties": {
        "get_basket": {
          "type": "object",
          "additionalProperties": false
        }
      },
      "additionalProperties": false
    },
    {
<<<<<<< HEAD
      "description": "Returns Positions with bad debt in the Basket",
=======
      "description": "Returns Basket collateral debt caps",
>>>>>>> 4b93d57c
      "type": "object",
      "required": [
        "get_basket_debt_caps"
      ],
      "properties": {
        "get_basket_debt_caps": {
          "type": "object",
          "additionalProperties": false
<<<<<<< HEAD
=======
        }
      },
      "additionalProperties": false
    },
    {
      "description": "Returns Positions with bad debt in the Basket",
      "type": "object",
      "required": [
        "get_basket_bad_debt"
      ],
      "properties": {
        "get_basket_bad_debt": {
          "type": "object",
          "additionalProperties": false
>>>>>>> 4b93d57c
        }
      },
      "additionalProperties": false
    },
    {
      "description": "Returns insolvency status of a Position",
      "type": "object",
      "required": [
        "get_position_insolvency"
      ],
      "properties": {
        "get_position_insolvency": {
          "type": "object",
          "required": [
            "position_id",
            "position_owner"
          ],
          "properties": {
            "position_id": {
              "description": "Position ID to query",
              "allOf": [
                {
                  "$ref": "#/definitions/Uint128"
                }
              ]
            },
            "position_owner": {
              "description": "Position owner to query",
              "type": "string"
            }
          },
          "additionalProperties": false
        }
      },
      "additionalProperties": false
    },
    {
      "description": "Returns credit redemption rate",
      "type": "object",
      "required": [
        "get_credit_rate"
      ],
      "properties": {
        "get_credit_rate": {
          "type": "object",
          "additionalProperties": false
        }
      },
      "additionalProperties": false
    },
    {
      "description": "Returns Basket collateral interest rates",
      "type": "object",
      "required": [
        "get_collateral_interest"
      ],
      "properties": {
        "get_collateral_interest": {
          "type": "object",
          "additionalProperties": false
        }
      },
      "additionalProperties": false
    },
    {
      "description": "Used internally to test state propagation",
      "type": "object",
      "required": [
        "propagation"
      ],
      "properties": {
        "propagation": {
          "type": "object",
          "additionalProperties": false
        }
      },
      "additionalProperties": false
    }
  ],
  "definitions": {
    "Uint128": {
      "description": "A thin wrapper around u128 that is using strings for JSON encoding/decoding, such that the full u128 range can be used for clients that convert JSON numbers to floats, like JavaScript and jq.\n\n# Examples\n\nUse `from` to create instances of this and `u128` to get the value out:\n\n``` # use cosmwasm_std::Uint128; let a = Uint128::from(123u128); assert_eq!(a.u128(), 123);\n\nlet b = Uint128::from(42u64); assert_eq!(b.u128(), 42);\n\nlet c = Uint128::from(70u32); assert_eq!(c.u128(), 70); ```",
      "type": "string"
    }
  }
}<|MERGE_RESOLUTION|>--- conflicted
+++ resolved
@@ -75,11 +75,7 @@
       "additionalProperties": false
     },
     {
-<<<<<<< HEAD
-      "description": "Returns Positions in the contract's Basket",
-=======
       "description": "Get Basket redeemability",
->>>>>>> 4b93d57c
       "type": "object",
       "required": [
         "get_basket_redeemability"
@@ -97,35 +93,61 @@
               "format": "uint32",
               "minimum": 0.0
             },
-<<<<<<< HEAD
+            "position_owner": {
+              "description": "Position owner to query.",
+              "type": [
+                "string",
+                "null"
+              ]
+            },
+            "start_after": {
+              "description": "Premium to start after",
+              "type": [
+                "integer",
+                "null"
+              ],
+              "format": "uint128",
+              "minimum": 0.0
+            }
+          },
+          "additionalProperties": false
+        }
+      },
+      "additionalProperties": false
+    },
+    {
+      "description": "Returns Positions in the contract's Basket",
+      "type": "object",
+      "required": [
+        "get_basket_positions"
+      ],
+      "properties": {
+        "get_basket_positions": {
+          "type": "object",
+          "properties": {
+            "limit": {
+              "description": "Response limiter",
+              "type": [
+                "integer",
+                "null"
+              ],
+              "format": "uint32",
+              "minimum": 0.0
+            },
             "start_after": {
               "description": "Start after this user address",
-=======
-            "position_owner": {
-              "description": "Position owner to query.",
->>>>>>> 4b93d57c
               "type": [
                 "string",
                 "null"
               ]
-            },
-            "start_after": {
-              "description": "Premium to start after",
-              "type": [
-                "integer",
-                "null"
-              ],
-              "format": "uint128",
-              "minimum": 0.0
-            }
-          },
-          "additionalProperties": false
-        }
-      },
-      "additionalProperties": false
-    },
-    {
-<<<<<<< HEAD
+            }
+          },
+          "additionalProperties": false
+        }
+      },
+      "additionalProperties": false
+    },
+    {
       "description": "Returns the contract's Basket",
       "type": "object",
       "required": [
@@ -134,79 +156,27 @@
       "properties": {
         "get_basket": {
           "type": "object",
-=======
-      "description": "Returns Positions in the contract's Basket",
-      "type": "object",
-      "required": [
-        "get_basket_positions"
-      ],
-      "properties": {
-        "get_basket_positions": {
-          "type": "object",
-          "properties": {
-            "limit": {
-              "description": "Response limiter",
-              "type": [
-                "integer",
-                "null"
-              ],
-              "format": "uint32",
-              "minimum": 0.0
-            },
-            "start_after": {
-              "description": "Start after this user address",
-              "type": [
-                "string",
-                "null"
-              ]
-            }
-          },
->>>>>>> 4b93d57c
-          "additionalProperties": false
-        }
-      },
-      "additionalProperties": false
-    },
-    {
-<<<<<<< HEAD
+          "additionalProperties": false
+        }
+      },
+      "additionalProperties": false
+    },
+    {
       "description": "Returns Basket collateral debt caps",
-=======
-      "description": "Returns the contract's Basket",
->>>>>>> 4b93d57c
-      "type": "object",
-      "required": [
-        "get_basket"
-      ],
-      "properties": {
-        "get_basket": {
-          "type": "object",
-          "additionalProperties": false
-        }
-      },
-      "additionalProperties": false
-    },
-    {
-<<<<<<< HEAD
+      "type": "object",
+      "required": [
+        "get_basket_debt_caps"
+      ],
+      "properties": {
+        "get_basket_debt_caps": {
+          "type": "object",
+          "additionalProperties": false
+        }
+      },
+      "additionalProperties": false
+    },
+    {
       "description": "Returns Positions with bad debt in the Basket",
-=======
-      "description": "Returns Basket collateral debt caps",
->>>>>>> 4b93d57c
-      "type": "object",
-      "required": [
-        "get_basket_debt_caps"
-      ],
-      "properties": {
-        "get_basket_debt_caps": {
-          "type": "object",
-          "additionalProperties": false
-<<<<<<< HEAD
-=======
-        }
-      },
-      "additionalProperties": false
-    },
-    {
-      "description": "Returns Positions with bad debt in the Basket",
       "type": "object",
       "required": [
         "get_basket_bad_debt"
@@ -215,7 +185,6 @@
         "get_basket_bad_debt": {
           "type": "object",
           "additionalProperties": false
->>>>>>> 4b93d57c
         }
       },
       "additionalProperties": false
