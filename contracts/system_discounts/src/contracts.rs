--- conflicted
+++ resolved
@@ -2,11 +2,7 @@
 
 use cosmwasm_std::{
     entry_point, to_binary, Binary, Decimal, Deps, DepsMut, Env, MessageInfo,
-<<<<<<< HEAD
-    QueryRequest, Response, StdResult, Uint128, WasmQuery, QuerierWrapper, Addr,
-=======
     QueryRequest, Response, StdResult, Uint128, WasmQuery, QuerierWrapper, attr,
->>>>>>> 4b93d57c
 };
 use cw2::set_contract_version;
 
@@ -253,13 +249,8 @@
     let mut accepted_lps: Vec<LPPoolInfo> = vec![];
     let mut valid_denoms: Vec<AssetInfo> = vec![];
 
-<<<<<<< HEAD
-    total_value += get_sp_value(querier, config.clone(), env.clone().block.time.seconds(), user.clone(), mbrn_price)?;
-    total_value += get_staked_MBRN_value(querier, config.clone(), user.clone(), mbrn_price.clone(), credit_price.clone())?;
-    
-    if config.discount_vault_contract.len() != 0 {
-        for discount_vault in config.clone().discount_vault_contract {
-            total_value += get_discounts_vault_value(querier, discount_vault.clone(), user.clone(), config.clone().minimum_time_in_network)?;
+    total_value += get_sp_value(querier, config.clone(), env.clone().block.time.seconds(), user.clone(), mbrn_price_res.price)?;
+    total_value += get_staked_MBRN_value(querier, config.clone(), user.clone(), mbrn_price_res.clone(), credit_price.clone().price)?;
 
             //Add to accepted LPs
             let res: DV_Config = querier.query_wasm_smart(discount_vault, &Discount_QueryMsg::Config {  })?;
@@ -271,13 +262,6 @@
             }
         }
         valid_denoms = accepted_lps.clone().into_iter().map(|x| x.share_token).collect::<Vec<AssetInfo>>();    
-=======
-    total_value += get_sp_value(querier, config.clone(), env.clone().block.time.seconds(), user.clone(), mbrn_price_res.price)?;
-    total_value += get_staked_MBRN_value(querier, config.clone(), user.clone(), mbrn_price_res.clone(), credit_price.clone().price)?;
-
-    if config.discount_vault_contract.is_some(){
-        total_value += get_discounts_vault_value(querier, config.clone(), user.clone())?;
->>>>>>> 4b93d57c
     }   
 
     total_value += get_incentive_gauge_value(querier, valid_denoms, user.clone(), config.clone().minimum_time_in_network, credit_price.clone(), credit_denom.to_string())?;
@@ -353,15 +337,9 @@
     minimum_time_in_network: u64,
 ) -> StdResult<Decimal>{
 
-<<<<<<< HEAD
-     //Get user info from the Gauge Vault
-     let user = querier.query::<Discount_UserResponse>(&QueryRequest::Wasm(WasmQuery::Smart {
-        contract_addr: discount_vault.to_string(),
-=======
     //Get user capital from the Gauge Vault
     let user = querier.query::<Discount_UserResponse>(&QueryRequest::Wasm(WasmQuery::Smart {
         contract_addr: config.clone().discount_vault_contract.unwrap().to_string(),
->>>>>>> 4b93d57c
         msg: to_binary(&Discount_QueryMsg::User {
             user,
             minimum_deposit_time: Some(minimum_time_in_network),
