--- conflicted
+++ resolved
@@ -55,7 +55,7 @@
         Recipient { 
             recipient: deps.api.addr_validate(&msg.pre_launch_contributors)?, 
             allocation: Some(Allocation { 
-                remaining_amount: msg.initial_allocation, 
+                amount: msg.initial_allocation, 
                 amount_withdrawn: Uint128::zero(), 
                 start_time_of_allocation: env.block.time.seconds(), 
                 vesting_period: VestingPeriod { cliff: 730, linear: 365 },
@@ -356,17 +356,10 @@
         //Initialize allocation 
         let allocation = recipient.clone().allocation.unwrap();
         
-<<<<<<< HEAD
-        //Ratio of base Recipient's allocation.remaining_amount to total_staked
-        allocation_ratios.push(decimal_division(
-            Decimal::from_ratio(
-                allocation.remaining_amount,
-=======
         //Ratio of base Recipient's remaining allocation amount to total_staked
         allocation_ratios.push(decimal_division(
             Decimal::from_ratio(
                 allocation.amount - allocation.amount_withdrawn,
->>>>>>> 4b93d57c
                 Uint128::new(1u128),
             ),
             Decimal::from_ratio(staked_mbrn, Uint128::new(1u128)),
@@ -526,7 +519,7 @@
             let newly_unlocked: Uint128;
             //Partial unlock
             if !ratio_unlocked.is_zero() {
-                newly_unlocked = (ratio_unlocked * allocation.clone().remaining_amount)
+                newly_unlocked = (ratio_unlocked * allocation.clone().amount)
                     - allocation.clone().amount_withdrawn;
             }//Unlock nothing
             else {
@@ -539,13 +532,8 @@
             allocation.amount_withdrawn += newly_unlocked;
         } else {
             //Unlock full amount
-<<<<<<< HEAD
-            unlocked_amount += allocation.clone().remaining_amount - allocation.clone().amount_withdrawn;
-            allocation.amount_withdrawn += allocation.clone().remaining_amount;
-=======
             unlocked_amount = allocation.clone().amount - allocation.clone().amount_withdrawn;
             allocation.amount_withdrawn += allocation.clone().amount;
->>>>>>> 4b93d57c
         }
     }
 
@@ -593,7 +581,7 @@
                         .map(|mut stored_recipient| {
                             if stored_recipient.recipient == valid_recipient.to_string() {
                                 stored_recipient.allocation = Some(Allocation {
-                                    remaining_amount: allocation,
+                                    amount: allocation,
                                     amount_withdrawn: Uint128::zero(),
                                     start_time_of_allocation: env.block.time.seconds(),
                                     vesting_period: vesting_period.clone(),
@@ -628,13 +616,13 @@
                                 let mut stored_allocation = stored_recipient.allocation.unwrap();                               
 
                                 //Decrease stored_allocation.amount & set new_allocation
-                                stored_allocation.remaining_amount = match stored_allocation.remaining_amount.checked_sub(allocation){
+                                stored_allocation.amount = match stored_allocation.amount.checked_sub(allocation){
                                     Ok(diff) => {
                                     
                                         //Set new_allocation
                                         new_allocation = Some(
                                             Allocation { 
-                                                remaining_amount: allocation, 
+                                                amount: allocation, 
                                                 amount_withdrawn: Uint128::zero(),
                                                 ..stored_allocation.clone()
                                             }
@@ -646,7 +634,7 @@
                                         //Set new_allocation
                                         new_allocation = Some(
                                             Allocation { 
-                                                remaining_amount: stored_allocation.remaining_amount, 
+                                                amount: stored_allocation.amount, 
                                                 amount_withdrawn: Uint128::zero(),
                                                 ..stored_allocation.clone()
                                             }
@@ -688,7 +676,7 @@
     let mut allocation_total: Uint128 = Uint128::zero();
     for recipient in RECIPIENTS.load(deps.storage)?.into_iter() {
          if recipient.allocation.is_some() {
-             allocation_total += recipient.allocation.unwrap().remaining_amount;
+             allocation_total += recipient.allocation.unwrap().amount;
          }
     }
 
