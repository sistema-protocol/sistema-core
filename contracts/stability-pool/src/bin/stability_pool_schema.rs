--- conflicted
+++ resolved
@@ -3,11 +3,7 @@
 use cosmwasm_schema::{export_schema, remove_schemas, schema_for};
 
 use membrane::stability_pool::{InstantiateMsg, ExecuteMsg, QueryMsg, Config, LiquidatibleResponse, ClaimsResponse, DepositPositionResponse};
-<<<<<<< HEAD
-use membrane::types::AssetPool;
-=======
 use membrane::types::{AssetPool, Deposit};
->>>>>>> 4b93d57c
 fn main() {
     let mut out_dir = current_dir().unwrap();
     out_dir.push("schema");
@@ -21,9 +17,6 @@
     export_schema(&schema_for!(LiquidatibleResponse), &out_dir);
     export_schema(&schema_for!(ClaimsResponse), &out_dir);
     export_schema(&schema_for!(DepositPositionResponse), &out_dir);
-<<<<<<< HEAD
-=======
     export_schema(&schema_for!(Deposit), &out_dir);
->>>>>>> 4b93d57c
     export_schema(&schema_for!(AssetPool), &out_dir); 
 }