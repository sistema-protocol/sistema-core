use std::env;

#[cfg(not(feature = "library"))]
use cosmwasm_std::entry_point;
use cosmwasm_std::{
    attr, to_binary, Addr, BankMsg, Binary, Coin, CosmosMsg, Decimal, Deps,
    DepsMut, Env, MessageInfo, Response, StdError, StdResult,
    Storage, Uint128, WasmMsg, QuerierWrapper,
};
use cw2::set_contract_version;

use membrane::cdp::ExecuteMsg as CDP_ExecuteMsg;
use membrane::stability_pool::{
    Config, ExecuteMsg, InstantiateMsg, QueryMsg, UpdateConfig,
};
use membrane::osmosis_proxy::ExecuteMsg as OP_ExecuteMsg;
use membrane::types::{
    Asset, AssetInfo, AssetPool, Deposit, User, UserInfo, UserRatio,
};
use membrane::helpers::{validate_position_owner, withdrawal_msg, assert_sent_native_token_balance, asset_to_coin, accumulate_interest, accrue_user_positions, query_asset_price};
use membrane::math::{decimal_division, decimal_multiplication, decimal_subtraction};

use crate::error::ContractError;
use crate::query::{query_user_incentives, query_liquidatible, query_user_claims, query_capital_ahead_of_deposits, query_asset_pool};
use crate::state::{Propagation, ASSET, CONFIG, INCENTIVES, PROP, USERS};

// version info for migration info
const CONTRACT_NAME: &str = "crates.io:stability-pool";
const CONTRACT_VERSION: &str = env!("CARGO_PKG_VERSION");

//Timeframe constants
const SECONDS_PER_DAY: u64 = 86_400u64;

//FIFO Stability Pool
#[cfg_attr(not(feature = "library"), entry_point)]
pub fn instantiate(
    deps: DepsMut,
    env: Env,
    info: MessageInfo,
    msg: InstantiateMsg,
) -> Result<Response, ContractError> {
    let mut config = Config {
        owner: info.sender,
        incentive_rate: msg.incentive_rate.unwrap_or_else(|| Decimal::percent(5)),
        max_incentives: msg
            .max_incentives
            .unwrap_or_else(|| Uint128::new(10_000_000_000_000)),
        unstaking_period: 1u64,
        mbrn_denom: msg.mbrn_denom,
        osmosis_proxy: deps.api.addr_validate(&msg.osmosis_proxy)?,
        positions_contract: deps.api.addr_validate(&msg.positions_contract)?,
        oracle_contract: deps.api.addr_validate(&msg.oracle_contract)?,
    };

    //Set optional config parameters
    if let Some(owner) = msg.owner {
        config.owner = deps.api.addr_validate(&owner)?;
    }

    set_contract_version(deps.storage, CONTRACT_NAME, CONTRACT_VERSION)?;
    CONFIG.save(deps.storage, &config)?;

    //Initialize the propagation object
    PROP.save(
        deps.storage,
        &Propagation {
            repaid_amount: Uint128::zero(),
        },
    )?;

    //Initialize Incentive Total
    INCENTIVES.save(deps.storage, &Uint128::zero())?;

    //Initialize Asset Pool
    let mut pool = msg.asset_pool;
    pool.deposits = vec![];

    ASSET.save(deps.storage, &pool)?;

    Ok(Response::new().add_attributes(vec![
        attr("method", "instantiate"),
        attr("config", format!("{:?}", config)),
    ])
    .add_attribute("contract_address", env.contract.address)
)
}

#[cfg_attr(not(feature = "library"), entry_point)]
pub fn execute(
    deps: DepsMut,
    env: Env,
    info: MessageInfo,
    msg: ExecuteMsg,
) -> Result<Response, ContractError> {
    match msg {
        ExecuteMsg::UpdateConfig(update) => update_config(deps, info, update),
        ExecuteMsg::Deposit { user } => {
            //Outputs asset objects w/ correct amounts
            let valid_assets = validate_assets(deps.storage, vec![AssetInfo::NativeToken { denom: info.clone().funds[0].clone().denom }], info.clone(), true)?;
            if valid_assets.is_empty() {
                return Err(ContractError::CustomError {
                    val: "No valid assets".to_string(),
                });
            }

            deposit(deps, env, info, user, valid_assets[0].clone())
        }
        ExecuteMsg::Withdraw { amount } => withdraw(deps, env, info, amount),
        ExecuteMsg::Restake { restake_amount } => restake(deps, env, info, restake_amount),
        ExecuteMsg::Liquidate { liq_amount } => liquidate(deps, info, liq_amount),
        ExecuteMsg::ClaimRewards {} => claim(deps, env, info),
        ExecuteMsg::Distribute {
            distribution_assets,
            distribution_asset_ratios,
            distribute_for,
        } => distribute_funds(
            deps,
            info,
            env,
            distribution_assets,
            distribution_asset_ratios,
            distribute_for,
        ),
        ExecuteMsg::Repay {
            user_info,
            repayment,
        } => repay(deps, env, info, user_info, repayment),
    }
}

/// Update contract configuration
fn update_config(
    deps: DepsMut,
    info: MessageInfo,
    update: UpdateConfig,
) -> Result<Response, ContractError> {
    let mut config = CONFIG.load(deps.storage)?;

    //Assert Authority
    if info.sender != config.owner {
        return Err(ContractError::Unauthorized {});
    }

    let mut attrs = vec![attr("method", "update_config")];

    //Match Optionals
    if let Some(owner) = update.owner {
        config.owner = deps.api.addr_validate(&owner)?;
        attrs.push(attr("new_owner", owner));
    }
    if let Some(mbrn_denom) = update.mbrn_denom {
        config.mbrn_denom = mbrn_denom.clone();
        attrs.push(attr("new_mbrn_denom", mbrn_denom));
    }
    if let Some(osmosis_proxy) = update.osmosis_proxy {
        config.osmosis_proxy = deps.api.addr_validate(&osmosis_proxy)?;
        attrs.push(attr("new_osmosis_proxy", osmosis_proxy));
    }
    if let Some(positions_contract) = update.positions_contract {
        config.positions_contract = deps.api.addr_validate(&positions_contract)?;
        attrs.push(attr("new_positions_contract", positions_contract));
    }
    if let Some(oracle_contract) = update.oracle_contract {
        config.oracle_contract = deps.api.addr_validate(&oracle_contract)?;
        attrs.push(attr("new_oracle_contract", oracle_contract));
    }
    if let Some(incentive_rate) = update.incentive_rate {
        config.incentive_rate = incentive_rate;
        attrs.push(attr("new_incentive_rate", incentive_rate.to_string()));
    }
    if let Some(max_incentives) = update.max_incentives {
        config.max_incentives = max_incentives;
        attrs.push(attr("new_max_incentives", max_incentives.to_string()));
    }
    if let Some(new_unstaking_period) = update.unstaking_period {
        config.unstaking_period = new_unstaking_period;
        attrs.push(attr("new_unstaking_period", new_unstaking_period.to_string()));
    }

    //Save new Config
    CONFIG.save(deps.storage, &config)?;

    Ok(Response::new().add_attributes(attrs))
}

/// Deposit debt tokens into the contract
pub fn deposit(
    deps: DepsMut,
    env: Env,
    info: MessageInfo,
    position_owner: Option<String>,
    asset: Asset,
) -> Result<Response, ContractError> {
    let valid_owner_addr = validate_position_owner(deps.api, info, position_owner)?;

    //Adding to Asset_Pool totals and deposit's list
    let mut asset_pool = ASSET.load(deps.storage)?;

    let deposit = Deposit {
        user: valid_owner_addr.clone(),
        amount: Decimal::from_ratio(asset.amount, Uint128::new(1u128)),
        deposit_time: env.block.time.seconds(),
        last_accrued: env.block.time.seconds(),
        unstake_time: None,
    };

    if asset_pool.credit_asset.info.equal(&asset.info){
        //Add user deposit to Pool totals
        asset_pool.credit_asset.amount += asset.amount;
        //Add user deposit to deposits list
        asset_pool.deposits.push(deposit);

        ASSET.save(deps.storage, &asset_pool)?;            
    } else { return Err(ContractError::InvalidAsset {  }) }

    //Response build
    let response = Response::new();
    Ok(response.add_attributes(vec![
        attr("method", "deposit"),
        attr("position_owner", valid_owner_addr.to_string()),
        attr("deposited_asset", format!("{:?}", asset)),
    ]))
}

/// Return accrued amount.
/// Assert max incentives limit.
fn accrue_incentives(
    storage: &mut dyn Storage,
    querier: QuerierWrapper,
    env: Env,
    config: Config,
    stake: Uint128,
    deposit: &mut Deposit,
) -> StdResult<Uint128> {    
    //Time elapsed starting from now or unstake time
    let time_elapsed = match deposit.unstake_time {
        Some( unstake_time ) => {
            unstake_time - deposit.last_accrued
        },
        None => {
            env.block.time.seconds() - deposit.last_accrued
        },
    };    
<<<<<<< HEAD

=======
    
>>>>>>> 06eb3a6c
    let rate: Decimal = config.clone().incentive_rate;

    //Set last_accrued
    deposit.last_accrued = env.block.time.seconds();

    //This calcs the amount of CDT to incentivize so the rate is acting as if MBRN = CDT (1:1) 
    let mut incentives = accumulate_interest(stake, rate, time_elapsed)?;

    //Get MBRN price
    let mbrn_price: Decimal = query_asset_price(
        querier, 
        config.clone().oracle_contract.into(), 
        AssetInfo::NativeToken { denom: config.clone().mbrn_denom },
        60,
        None,
    )?;

    //Transmute CDT amount to MBRN incentive amount
    incentives = decimal_division(Decimal::from_ratio(incentives, Uint128::one()), mbrn_price)? * Uint128::one();

    let mut total_incentives = INCENTIVES.load(storage)?;

    //Assert that incentives aren't over max, set 0 if so.
    if total_incentives + incentives > config.max_incentives {
        incentives = Uint128::zero();
    } else {
        total_incentives += incentives;
        INCENTIVES.save(storage, &total_incentives)?;
    }

    Ok(incentives)
}

/// Withdraw / Unstake, capital can be used for liquidations while unstaking
pub fn withdraw(
    deps: DepsMut,
    env: Env,
    info: MessageInfo,
    amount: Uint128,
) -> Result<Response, ContractError> {    
    let config = CONFIG.load(deps.storage)?;

    let message: CosmosMsg;
    let mut msgs = vec![];
    let mut attrs = vec![
        attr("method", "withdraw"),
        attr("position_owner", info.sender.to_string()),
    ];

    let asset_pool = ASSET.load(deps.storage)?;        
    
    //This forces withdrawals to be done by the info.sender
    //so no need to check if the withdrawal is done by the position owner
    let user_deposits: Vec<Deposit> = asset_pool.clone().deposits
        .into_iter()
        .filter(|deposit| deposit.user == info.sender)
        .collect::<Vec<Deposit>>();

    let total_user_deposits: Decimal = user_deposits
        .iter()
        .map(|user_deposit| user_deposit.amount)
        .collect::<Vec<Decimal>>()
        .into_iter()
        .sum();

    //Cant withdraw more than the total deposit amount
    if total_user_deposits < Decimal::from_ratio(amount, Uint128::new(1u128)) {
        return Err(ContractError::InvalidWithdrawal {});
    } else {
        let mut skip_unstaking = false;
        //If unstaking time is 0, skip unstaking
        if config.unstaking_period == 0 { skip_unstaking = true; }

        //Go thru each deposit and withdraw request from state
        let (withdrawable, new_pool) = withdrawal_from_state(
            deps.storage,
            deps.querier,
            env.clone(),
            config.clone(),
            info.clone().sender,
            Decimal::from_ratio(amount, Uint128::new(1u128)),
            asset_pool.clone(),
            skip_unstaking,
        )?;

        //Update pool
        ASSET.save(deps.storage, &new_pool)?;

        //If there is a withdrawable amount
        if !withdrawable.is_zero() {
            //Create Position accrual msgs to lock in user discounts before withdrawing
            let accrual_msg = accrue_user_positions(
                deps.querier, 
                config.positions_contract.to_string(),
                info.sender.clone().to_string(), 
                32,
            )?;
            msgs.push(accrual_msg);

            let withdrawable_asset = Asset {
                amount: withdrawable,
                ..asset_pool.clone().credit_asset
            };

            attrs.push(attr("withdrawn_asset", withdrawable_asset.to_string()));

            //Create withdrawal msg
            message = withdrawal_msg(withdrawable_asset, info.sender.clone())?;
            msgs.push(message);
        }
    }    

    Ok(Response::new().add_attributes(attrs).add_messages(msgs))
}

/// Unstake or withdraw tokens from Deposits & update state.
/// Add any claimables to user claims.
fn withdrawal_from_state(
    storage: &mut dyn Storage,
    querier: QuerierWrapper,
    env: Env,
    config: Config,
    user: Addr,
    mut withdrawal_amount: Decimal,
    mut pool: AssetPool,
    skip_unstaking: bool,
) -> Result<(Uint128, AssetPool), ContractError> {
    
    let mut mbrn_incentives = Uint128::zero();

    let mut error: Option<StdError> = None;
    let mut is_user = false;
    let mut withdrawable = false;
    let mut withdrawable_amount = Uint128::zero();
    let mut returning_deposit: Option<Deposit> = None;

    let mut new_deposits: Vec<Deposit> = pool
        .clone()
        .deposits
        .into_iter()
        .map(|mut deposit_item| {
            //Only edit user deposits
            if deposit_item.user == user {
                is_user = true;
                
                //Calc incentives for the deposit
                let accrued_incentives = match accrue_incentives(
                    storage,
<<<<<<< HEAD
                    querier,
=======
>>>>>>> 06eb3a6c
                    env.clone(),
                    config.clone(),
                    deposit_item.amount * Uint128::new(1u128),
                    &mut deposit_item,
                ){
                    Ok(incentive) => incentive,
                    Err(err) => {
                        error = Some(err);
                        Uint128::zero()
                    }
                };
                mbrn_incentives += accrued_incentives;

                /////Check if deposit is withdrawable
                if !skip_unstaking {
                    //If deposit has been "unstaked" ie previously withdrawn, assert the unstaking period has passed before withdrawing
                    if deposit_item.unstake_time.is_some() {
                        //If time_elapsed is >= unstaking period
                        if env.block.time.seconds() - deposit_item.unstake_time.unwrap()
                            >= (config.unstaking_period * SECONDS_PER_DAY)
                        {
                            withdrawable = true;
                        } //If unstaking period hasn't passed do nothing

                    } else {
                        //Set unstaking time for the amount getting withdrawn
                        //Create a Deposit object for the amount getting unstaked so the original deposit doesn't lose its position
                        if deposit_item.amount > withdrawal_amount
                            && withdrawal_amount != Decimal::zero()
                        {
                            //Set returning_deposit
                            returning_deposit = Some(Deposit {
                                amount: deposit_item.amount - withdrawal_amount,
                                unstake_time:None,
                                ..deposit_item.clone()
                            });

                            //Update existing deposit state
                            deposit_item.amount = withdrawal_amount;
                            deposit_item.unstake_time = Some(env.block.time.seconds());

                            //Set withdrawal_amount to 0
                            withdrawal_amount = Decimal::zero();

                        } else if withdrawal_amount != Decimal::zero() {
                            //Set unstaking time
                            deposit_item.unstake_time = Some(env.block.time.seconds());
                            //Subtract from withdrawal_amount 
                            withdrawal_amount -= deposit_item.amount;
                        }                        
                    }
                } else {
                    //Allow regular withdraws if from CDP Repay fn
                    deposit_item.unstake_time = Some( env.block.time.seconds() );
                    //Withdraws from state
                    withdrawable = true;
                }

                //Subtract from each deposit until there is none left to withdraw
                //If not withdrawable we only edit withdraw amount to make sure the deposits...
                //..that would get parsed through in a valid withdrawal get their unstaking_time set/checked
                if withdrawal_amount != Decimal::zero() && deposit_item.amount > withdrawal_amount {

                    if withdrawable {
                        //Add to withdrawable
                        withdrawable_amount += withdrawal_amount * Uint128::new(1u128);

                        //Subtract from deposit.amount
                        deposit_item.amount -= withdrawal_amount;      

                        withdrawal_amount = Decimal::zero();                  
                    }

                } else if withdrawal_amount != Decimal::zero() && deposit_item.amount <= withdrawal_amount {

                    if withdrawable {
                        //Add to withdrawable_amount
                        withdrawable_amount += deposit_item.amount * Uint128::new(1u128);                        

                        //If the deposit is less than withdrawal amount, substract it from the withdrawal amount and 0 the deposit 
                        withdrawal_amount -= deposit_item.amount;
                        deposit_item.amount = Decimal::zero();                
                    }          
                }

                withdrawable = false;
            }                    
            
            deposit_item
        })
        .collect::<Vec<Deposit>>()
        .into_iter()
        .filter(|deposit| deposit.amount != Decimal::zero())
        .collect::<Vec<Deposit>>();

    //Sets returning_deposit to the back of the line, if some
    if let Some(deposit) = returning_deposit {
        new_deposits.push(deposit);
    }//Set new deposits
    pool.deposits = new_deposits;
    //Subtract withdrawable from total pool amount
    pool.credit_asset.amount -= withdrawable_amount;

    if error.is_some() {
        return Err(ContractError::CustomError {
            val: error.unwrap().to_string(),
        });
    }

    //If there are incentives
    if !mbrn_incentives.is_zero() {
        //Add incentives to User Claims
        USERS.update(
            storage,
            user,
            |user_claims| -> Result<User, ContractError> {
                match user_claims {
                    Some(mut user) => {
                        user.claimable_assets.push(Asset {
                            info: AssetInfo::NativeToken {
                                denom: config.clone().mbrn_denom,
                            },
                            amount: mbrn_incentives,
                        });
                        Ok(user)
                    }
                    None => {
                        if is_user {
                            Ok(User {
                                claimable_assets: vec![Asset {
                                    info: AssetInfo::NativeToken {
                                        denom: config.clone().mbrn_denom,
                                    },
                                    amount: mbrn_incentives,
                                }],
                            })
                        } else {
                            Err(ContractError::CustomError {
                                val: String::from("Invalid user"),
                            })
                }}}},
        )?;
    }

    Ok((withdrawable_amount, pool))
}

/// Restake unstaking deposits for a user
fn restake(
    deps: DepsMut,
    env: Env,
    info: MessageInfo,
    mut restake_amount: Decimal,
) -> Result<Response, ContractError> {
    let initial_restake = restake_amount;

    let mut asset_pool = ASSET.load(deps.storage)?;

    //Attempt restaking 
    asset_pool.deposits = asset_pool
        .deposits
        .into_iter()
        .map(|mut deposit| {
            if deposit.user == info.clone().sender && !restake_amount.is_zero() {
                if deposit.amount >= restake_amount {
                    //Zero restake_amount
                    restake_amount = Decimal::zero();

                    //Restake
                    deposit.unstake_time = None;
                    deposit.deposit_time = env.block.time.seconds();
                } else if deposit.amount < restake_amount {
                    //Sub from restake_amount
                    restake_amount -= deposit.amount;

                    //Restake
                    deposit.unstake_time = None;
                    deposit.deposit_time = env.block.time.seconds();
                }
            }
            deposit
        })
        .collect::<Vec<Deposit>>();


    //Save new Deposits
    ASSET.save(deps.storage, &asset_pool)?;

    Ok(Response::new().add_attributes(vec![
        attr("method", "restake"),
        attr("restake_amount", initial_restake.to_string()),
    ]))
}

/// Send repayments for the Positions contract.
/// Positions contract sends back a distribute msg.
pub fn liquidate(
    deps: DepsMut,
    info: MessageInfo,
    credit_amount: Decimal,
) -> Result<Response, ContractError> {
    let config = CONFIG.load(deps.storage)?;

    if info.sender != config.positions_contract {
        return Err(ContractError::Unauthorized {});
    }

    let mut asset_pool = ASSET.load(deps.storage)?;

    let liq_amount = credit_amount;
    //Assert repay amount or pay as much as possible
    let mut repay_asset = Asset {
        info: asset_pool.credit_asset.info.clone(),
        amount: Uint128::new(0u128),
    };
    let mut leftover = Decimal::zero();

    if liq_amount > Decimal::from_ratio(asset_pool.credit_asset.amount, Uint128::new(1u128)) {
        //If greater then repay what's possible
        repay_asset.amount = asset_pool.credit_asset.amount;
        leftover =
            liq_amount - Decimal::from_ratio(asset_pool.credit_asset.amount, Uint128::new(1u128));
    } else {
        //Pay what's being asked
        repay_asset.amount = liq_amount * Uint128::new(1u128); // * 1
    }

    //Save Repaid amount to Propagate
    let mut prop = PROP.load(deps.storage)?;
    prop.repaid_amount += repay_asset.amount;
    PROP.save(deps.storage, &prop)?;

    //Repay for the user
    let repay_msg = CDP_ExecuteMsg::LiqRepay {};

    let coin: Coin = asset_to_coin(repay_asset.clone())?;

    let message = CosmosMsg::Wasm(WasmMsg::Execute {
        contract_addr: config.positions_contract.to_string(),
        msg: to_binary(&repay_msg)?,
        funds: vec![coin],
    });

    //Subtract repaid_amount from totals
    asset_pool.credit_asset.amount -= repay_asset.amount;
    //Save updated Pool
    ASSET.save(deps.storage, &asset_pool)?;
    
    Ok(Response::new().add_message(message).add_attributes(vec![
        attr("method", "liquidate"),
        attr(
            "leftover_repayment",
            format!("{} {}", leftover, asset_pool.credit_asset.info),
        ),
    ]))
}

/// Calculate which and how much each user gets distributed from the liquidation.
/// Distributions are done in order of the Deposit list, not deposit_time.
pub fn distribute_funds(
    deps: DepsMut,
    info: MessageInfo,
    env: Env,
    mut distribution_assets: Vec<Asset>,
    distribution_asset_ratios: Vec<Decimal>,
    distribute_for: Uint128, //How much repayment is this distributing for
) -> Result<Response, ContractError> {
    let config = CONFIG.load(deps.storage)?;

    //Can only be called by the positions contract
    if info.sender != config.positions_contract {
        return Err(ContractError::Unauthorized {});
    }
    //Assert correct parameters
    if distribution_assets.is_empty() {
        return Err(ContractError::InsufficientFunds {});
    }

    let mut asset_pool = ASSET.load(deps.storage)?;

    //Assert that the distributed assets were sent
    let assets: Vec<AssetInfo> = distribution_assets
        .clone()
        .into_iter()
        .map(|asset| asset.info)
        .collect::<Vec<AssetInfo>>();

    let valid_assets = validate_assets(deps.storage, assets.clone(), info, false)?;

    if valid_assets.len() != distribution_assets.len() {
        return Err(ContractError::InvalidAssetObject {});
    }
    //Set distribution_assets to the validated assets
    distribution_assets = valid_assets;
    

    //Load repaid_amount
    //Liquidations are one msg at a time and PROP is always saved to first
    //so we can propagate without worry
    let mut prop = PROP.load(deps.storage)?;
    let repaid_amount: Uint128;
    //If this distribution is more than what was repaid, error
    if distribute_for <= prop.repaid_amount {
        repaid_amount = distribute_for;
        prop.repaid_amount -= distribute_for;
        PROP.save(deps.storage, &prop)?;
    } else {
        return Err(ContractError::CustomError {
            val: format!(
                "Distribution attempting to distribute_for too much ( {} > {} )",
                distribute_for, prop.repaid_amount
            ),
        });
    }

    ///Calculate the user distributions
    let mut pool_parse = asset_pool.clone().deposits.into_iter();
    let mut distribution_list: Vec<Deposit> = vec![];
    let mut current_repay_total: Decimal = Decimal::percent(0);
    let repaid_amount_decimal = Decimal::from_ratio(repaid_amount, Uint128::new(1u128));

    //Create distribution list
    while current_repay_total < repaid_amount_decimal {
        match pool_parse.next() {
            Some(mut deposit) => {

                //If greater, only add what's necessary and edit the deposit
                if (current_repay_total + deposit.amount) > repaid_amount_decimal {
                    //Subtract to calc what's left to repay
                    let remaining_repayment = repaid_amount_decimal - current_repay_total;

                    deposit.amount -= remaining_repayment;
                    current_repay_total += remaining_repayment;

                    //Add Deposit w/ amount = to remaining_repayment
                    //Splits original Deposit amount between both Vecs
                    distribution_list.push(Deposit {
                        amount: remaining_repayment,
                        ..deposit.clone()
                    });

                    //Calc MBRN incentives
                    if env.block.time.seconds() > deposit.last_accrued {
                        let accrued_incentives = accrue_incentives(
                            deps.storage,
                            deps.querier,
                            env.clone(),
                            config.clone(),
                            remaining_repayment * Uint128::new(1u128),
                            &mut deposit,
                        )?;

                        if !accrued_incentives.is_zero() {                 
                            //Add incentives to User Claims
                            add_to_user_claims(deps.storage, deposit.user, AssetInfo::NativeToken { denom: config.clone().mbrn_denom }, accrued_incentives)?;
                        }
                    }
                } else {
                    //Else, keep adding
                    current_repay_total += deposit.amount;
                    distribution_list.push(deposit.clone());
                    
                    if env.block.time.seconds() > deposit.last_accrued { 
                        //Calc MBRN incentives
                        let accrued_incentives = accrue_incentives(
                            deps.storage,
                            deps.querier,
                            env.clone(),
                            config.clone(),
                            deposit.amount * Uint128::new(1u128),
                            &mut deposit,
                        )?;

                        if !accrued_incentives.is_zero() {                            
                            //Add incentives to User Claims
                            add_to_user_claims(deps.storage, deposit.user, AssetInfo::NativeToken { denom: config.clone().mbrn_denom }, accrued_incentives)?;
                        }
                    }
                }
            }
            None => {
                //End of deposit list
                //If it gets here and the repaid amount != current_repay_total, the state was mismanaged previously
                //since by now the funds have already been sent.
                //For safety sake we'll set the values equal, as their job was to act as a limiter for the distribution list.
                current_repay_total = repaid_amount_decimal;
            }
        }
    }

    //This doesn't filter partial uses
    let mut edited_deposits: Vec<Deposit> = asset_pool
        .clone()
        .deposits
        .into_iter()
        .filter(|deposit| !deposit.equal(&distribution_list))
        .collect::<Vec<Deposit>>();
        
    //If there is an overlap between the lists, meaning there was a partial usage, account for it
    if distribution_list.len() + edited_deposits.len() > asset_pool.deposits.len() {
        edited_deposits[0].amount -= distribution_list[distribution_list.len() - 1].amount;
    }

    //Set deposits
    asset_pool.deposits = edited_deposits;

    //Save pool w/ edited deposits to state
    ASSET.save(deps.storage, &asset_pool)?;

    //Calc user ratios and distribute collateral based on them
    //Distribute 1 collateral at a time (not pro-rata) for gas and UX optimizations (ie if a user wants to sell they won't have to sell on 4 different pairs)
    //Also bc native tokens come in batches, CW20s come separately
    let (ratios, user_deposits) = get_distribution_ratios(distribution_list.clone())?;

    let distribution_ratios: Vec<UserRatio> = user_deposits
        .into_iter()
        .enumerate()
        .map(|(index, deposit)| UserRatio {
            user: deposit.user,
            ratio: ratios[index],
        })
        .collect::<Vec<UserRatio>>();

    //1) Calc cAsset's ratios of total value
    let cAsset_ratios = distribution_asset_ratios;
    
    //2) Split assets to users
    split_assets_to_users(deps.storage, cAsset_ratios, distribution_assets.clone(), distribution_ratios)?;

    //Response Builder
    let res = Response::new();
    Ok(res.add_attributes(vec![
        attr("method", "distribute"),
        attr("credit_asset", asset_pool.credit_asset.info.to_string()),
        attr("distribution_assets", format!("{:?}", distribution_assets)),
    ]))
}

/// Repay for a user in the Positions contract
fn repay(
    deps: DepsMut,
    env: Env,
    info: MessageInfo,
    user_info: UserInfo,
    repayment: Asset,
) -> Result<Response, ContractError> {
    let config = CONFIG.load(deps.storage)?;

    //Assert Authority
    if info.sender != config.positions_contract {
        return Err(ContractError::Unauthorized {});
    }

    let mut msgs = vec![];
    let attrs = vec![
        attr("method", "repay"),
        attr("user_info", user_info.to_string()),
    ];
    let asset_pool = ASSET.load(deps.storage)?;

    if asset_pool.credit_asset.info.equal(&repayment.info){
        let position_owner = deps.api.addr_validate(&user_info.position_owner)?;

        //This forces repayments to be done by the position_owner
        //so no need to check if the withdrawal is done by the position owner
        let user_deposits: Vec<Deposit> = asset_pool
            .clone()
            .deposits
            .into_iter()
            .filter(|deposit| deposit.user == position_owner)
            .collect::<Vec<Deposit>>();

        let total_user_deposits: Decimal = user_deposits
            .iter()
            .map(|user_deposit| user_deposit.amount)
            .collect::<Vec<Decimal>>()
            .into_iter()
            .sum();

        //Cant repay more than the total deposit amount
        if total_user_deposits < Decimal::from_ratio(repayment.amount, Uint128::new(1u128)) {
            return Err(ContractError::InvalidWithdrawal {});
        } else if total_user_deposits.is_zero() {
            return Err(ContractError::InvalidWithdrawal {});
        } else {
            //Go thru each deposit and withdraw request from state
            let (_withdrawable, new_pool) = withdrawal_from_state(
                deps.storage,
                deps.querier,
                env,
                config.clone(),
                position_owner.clone(),
                Decimal::from_ratio(repayment.amount, Uint128::new(1u128)),
                asset_pool,
                true,
            )?;
            
            //Update pool
            ASSET.save(deps.storage, &new_pool)?;
            
            //Add Accrue Msg before Repayment to accrue discounted rates
            //Create Position accrual msgs to lock in user discounts before withdrawing
            let accrual_msg = accrue_user_positions(
                deps.querier, 
                config.positions_contract.to_string(),
                user_info.clone().position_owner, 
                32,
            )?;
            msgs.push(accrual_msg);

            /////This is where the function differs from withdraw()
            //Add Positions RepayMsg
            let repay_msg = CDP_ExecuteMsg::Repay {
                position_id: user_info.position_id,
                position_owner: Some(user_info.clone().position_owner),
                send_excess_to: Some(user_info.clone().position_owner),
            };

            let coin: Coin = asset_to_coin(repayment.clone())?;           

            let msg = CosmosMsg::Wasm(WasmMsg::Execute {
                contract_addr: config.positions_contract.to_string(),
                msg: to_binary(&repay_msg)?,
                funds: vec![coin],
            });
            msgs.push(msg);
        }
    } else {
        return Err(ContractError::InvalidAsset {});
    }

    Ok(Response::new().add_attributes(attrs).add_messages(msgs))
}

/// Sends available claims to info.sender
pub fn claim(
    deps: DepsMut,
    env: Env,
    info: MessageInfo,
) -> Result<Response, ContractError> {
    let config: Config = CONFIG.load(deps.storage)?;    

    let mut accrued_incentives = Uint128::zero();
    let asset_pool = ASSET.load(deps.storage)?;
    //Add newly accrued incentives to claimables
    accrued_incentives += get_user_incentives(deps.storage, env.clone(), info.clone().sender, asset_pool, config.clone().incentive_rate)?;    

    if !accrued_incentives.is_zero(){
        //Add incentives to User Claims
        add_to_user_claims(deps.storage, info.clone().sender, AssetInfo::NativeToken { denom: config.clone().mbrn_denom }, accrued_incentives)?;
    }
    
    //Create claim msgs
    let (messages, claimables) = user_claims_msgs(
        deps.storage,
        info.clone(),
    )?;

    let res = Response::new()
        .add_attribute("method", "claim")
        .add_attribute("user", info.sender)
        .add_attribute("claimables", format!("{:?}", claimables));

    Ok(res.add_messages(messages))
}

/// Build claim messages for a user & clear claims
fn user_claims_msgs(
    storage: &mut dyn Storage,
    info: MessageInfo,
) -> Result<(Vec<CosmosMsg>, Vec<Asset>), ContractError> {
    let user = USERS.load(storage, info.clone().sender)?;
    let config = CONFIG.load(storage)?;

    let mut messages: Vec<CosmosMsg> = vec![];
    let mut native_claims = vec![];

    //Aggregate native token sends
    for asset in user.clone().claimable_assets {
        if let AssetInfo::NativeToken { denom } = asset.clone().info{

            //if asset is MBRN, add a MBRN mint message
            if denom == config.clone().mbrn_denom {
                let mint_msg = OP_ExecuteMsg::MintTokens {
                    denom: config.clone().mbrn_denom,
                    mint_to_address: info.sender.to_string(),
                    amount: asset.amount,
                };
                let msg = CosmosMsg::Wasm(WasmMsg::Execute {
                    contract_addr: config.osmosis_proxy.to_string(),
                    msg: to_binary(&mint_msg)?,
                    funds: vec![],
                });
                messages.push(msg);
            } else {
                //Add to native list
                native_claims.push(asset_to_coin(asset.clone())?);  
            }
        
        }
    }    

    if native_claims != vec![] {
        let msg = CosmosMsg::Bank(BankMsg::Send {
            to_address: info.sender.to_string(),
            amount: native_claims,
        });
        messages.push(msg);
    }

    //Remove User's claims
    USERS.update(storage, info.sender, |user| -> StdResult<User> {
        match user {
            Some(mut user) => {
                user.claimable_assets = vec![];
                Ok(user)
            },
            None => {
                Err(StdError::GenericErr { msg: "No User found".to_string() })
            },
        }
    })?;

    Ok((messages, user.claimable_assets))
}

/// Split distribution assets to users based on ratios
fn split_assets_to_users(
    storage: &mut dyn Storage,
    mut cAsset_ratios: Vec<Decimal>,
    mut distribution_assets: Vec<Asset>,
    distribution_ratios: Vec<UserRatio>,
) -> Result<(), ContractError>{
    
    for mut user_ratio in distribution_ratios {
        for (index, mut cAsset_ratio) in cAsset_ratios.clone().into_iter().enumerate() {
            if cAsset_ratio == Decimal::zero() {
                continue;
            }

            if user_ratio.ratio == cAsset_ratio {
                //Allocate the full ratio worth of asset to the User
                let send_amount = distribution_assets[index].amount;

                //Set distribution_asset amount to difference
                distribution_assets[index].amount -= send_amount;

                //Add all of this asset to existing claims
                //Add to existing user claims
                add_to_user_claims(storage, user_ratio.clone().user, distribution_assets[index].clone().info, send_amount)?;

                //Set cAsset_ratios[index] to 0
                cAsset_ratios[index] = Decimal::zero();

                break;
            } else if user_ratio.ratio < cAsset_ratio {

                //Allocate full user ratio of the asset
                let send_ratio = decimal_division(user_ratio.ratio, cAsset_ratio)?;
                let send_amount = decimal_multiplication(
                    send_ratio,
                    Decimal::from_ratio(distribution_assets[index].amount, Uint128::new(1u128)),
                )? * Uint128::new(1u128);

                //Set distribution_asset amount to difference
                distribution_assets[index].amount -= send_amount;
                                
                //Add to existing user claims
                add_to_user_claims(storage, user_ratio.clone().user, distribution_assets[index].clone().info, send_amount)?;

                //Set cAsset_ratio to the difference
                cAsset_ratio = decimal_subtraction(cAsset_ratio, user_ratio.ratio)?;
                cAsset_ratios[index] = cAsset_ratio;

                break;
            } else if user_ratio.ratio > cAsset_ratio {

                //Allocate the full ratio worth of asset to the User
                let send_amount = distribution_assets[index].amount;

                //Set distribution_asset amount to difference
                distribution_assets[index].amount -= send_amount;

                //Add to existing user claims
                add_to_user_claims(storage, user_ratio.clone().user, distribution_assets[index].clone().info, send_amount)?;

                //Set user_ratio as leftover
                user_ratio.ratio = decimal_subtraction(user_ratio.ratio, cAsset_ratio)?;                                

                //Set cAsset_ratio to 0
                cAsset_ratios[index] = Decimal::zero();
                //continue loop
            }
        }
    }

    Ok(())
}

/// Add assets to user claims
fn add_to_user_claims(
    storage: &mut dyn Storage,
    user: Addr,
    distribution_asset: AssetInfo,
    send_amount: Uint128,
) -> StdResult<()>{
    //Add to existing user claims
    USERS.update(
        storage,
        user,
        |user| -> StdResult<User> {
            match user {
                Some(mut user) => {
                    //Find Asset in user state
                    match user.clone().claimable_assets
                        .into_iter()
                        .enumerate()
                        .find(|(_i, asset)| {
                        asset.info.equal(&distribution_asset)
                    }) {
                        Some((i, _asset)) => {
                            //Add amount
                            user.claimable_assets[i].amount += send_amount;
                        }
                        None => {
                            user.claimable_assets.push(Asset {
                                amount: send_amount,
                                info: distribution_asset,
                            });
                        }
                    }

                    Ok(user)
                }
                None => {
                    //Create object for user
                    Ok(User {
                        claimable_assets: vec![Asset {
                            amount: send_amount,
                            info: distribution_asset,
                        }],
                    })
                }
            }
        },
    )?;

    Ok(())
}

/// Get user ratios of deposits from a list of deposits
pub fn get_distribution_ratios(deposits: Vec<Deposit>) -> StdResult<(Vec<Decimal>, Vec<Deposit>)> {
    let mut user_deposits: Vec<Deposit> = vec![];
    let mut total_amount: Decimal = Decimal::percent(0);
    let mut new_deposits: Vec<Deposit> = vec![];

    //For each Deposit, create a condensed Deposit for its user.
    //Add to an existing one if found.
    for deposit in deposits.into_iter() {
        match user_deposits
            .clone()
            .into_iter()
            .find(|user_deposit| user_deposit.user == deposit.user)
        {
            Some(mut user_deposit) => {
                user_deposit.amount += deposit.amount;

                //Recreating edited user deposits due to lifetime issues
                new_deposits = user_deposits
                    .into_iter()
                    .filter(|deposit| deposit.user != user_deposit.user)
                    .collect::<Vec<Deposit>>();

                new_deposits.push(user_deposit);
                total_amount += deposit.amount;
            }
            None => {
                new_deposits.push(Deposit { ..deposit });
                total_amount += deposit.amount;
            }
        }
        user_deposits = new_deposits.clone();
    }

    //Getting each user's % of total amount
    let mut user_ratios: Vec<Decimal> = vec![];
    for deposit in user_deposits.iter() {
        user_ratios.push(decimal_division(deposit.amount, total_amount)?);
    }

    Ok((user_ratios, user_deposits))
}

/// Calculate a user's incentives from each deposit
fn get_user_incentives(
    storage: &mut dyn Storage,
    env: Env,
    user: Addr,
    mut asset_pool: AssetPool,
    rate: Decimal,
) -> StdResult<Uint128>{
    let mut total_incentives = Uint128::zero();
    let mut error: Option<StdError> = None;

    //Calc and add new_incentives
    //Update deposit.last_accrued time
    let new_deposits: Vec<Deposit> = asset_pool.clone().deposits.into_iter().map(|mut deposit| {

        if deposit.user == user {
            match deposit.unstake_time {
                Some(unstake_time) => {
                    let time_elapsed = unstake_time - deposit.last_accrued;
                    let stake = deposit.amount * Uint128::one();
    
                    if time_elapsed != 0 {
                        //Add accrued incentives
                        total_incentives += match accumulate_interest(stake, rate, time_elapsed){
                            Ok(incentives) => incentives,
                            Err(err) => {
                                error = Some(err);
                                Uint128::zero()
                            },
                        };
                    }                    
                    
                    deposit.last_accrued = env.block.time.seconds();
                },
                None => {
                    let time_elapsed = env.block.time.seconds() - deposit.last_accrued;
                    let stake = deposit.amount * Uint128::one();
    
                    if time_elapsed != 0 {
                        //Add accrued incentives
                        total_incentives += match accumulate_interest(stake, rate, time_elapsed){
                            Ok(incentives) => incentives,
                            Err(err) => {
                                error = Some(err);
                                Uint128::zero()
                            },
                        };
                    }
                    
                    deposit.last_accrued = env.block.time.seconds();
                },
            }
        }

        deposit
    }).collect::<Vec<Deposit>>();
    //Set new deposits
    asset_pool.deposits = new_deposits;

    //Save pool
    ASSET.save( storage, &asset_pool )?;

    Ok(total_incentives)
}


#[cfg_attr(not(feature = "library"), entry_point)]
pub fn query(deps: Deps, env: Env, msg: QueryMsg) -> StdResult<Binary> {
    match msg {
        QueryMsg::Config {} => to_binary(&CONFIG.load(deps.storage)?),
        QueryMsg::UnclaimedIncentives { user } => to_binary(&query_user_incentives(deps, env, user)?),
        QueryMsg::CapitalAheadOfDeposit { user } => to_binary(&query_capital_ahead_of_deposits(deps, user)?),
        QueryMsg::CheckLiquidatible { amount } => to_binary(&query_liquidatible(deps, amount)?),
        QueryMsg::UserClaims { user } => to_binary(&query_user_claims(deps, user)?),
        QueryMsg::AssetPool { user, deposit_limit , start_after} => to_binary(&query_asset_pool(deps, user, deposit_limit, start_after)?),
    }
}

/// Note: This fails if an asset total is sent in two separate Asset objects. Both will be invalidated.
pub fn validate_assets(
    deps: &dyn Storage,
    assets: Vec<AssetInfo>,
    info: MessageInfo,
    in_pool: bool,
) -> Result<Vec<Asset>, ContractError> {
    let mut valid_assets: Vec<Asset> = vec![];

    if in_pool {
        //Validate sent assets against accepted assets
        let asset_pool = ASSET.load(deps)?;

        for asset in assets {
            //Validate its balance
            if asset_pool.credit_asset.info.equal(&asset){
                if let Ok(valid_asset) = assert_sent_native_token_balance(asset, &info) {
                    valid_assets.push(valid_asset);
                }
            }                
        };
    } else {
        for asset in assets {
            if let AssetInfo::NativeToken { denom: _ } = asset {
                if let Ok(valid_asset) = assert_sent_native_token_balance(asset, &info) {
                    valid_assets.push(valid_asset);
                }
            }            
        }
    }

    Ok(valid_assets)
}<|MERGE_RESOLUTION|>--- conflicted
+++ resolved
@@ -241,11 +241,7 @@
             env.block.time.seconds() - deposit.last_accrued
         },
     };    
-<<<<<<< HEAD
-
-=======
-    
->>>>>>> 06eb3a6c
+
     let rate: Decimal = config.clone().incentive_rate;
 
     //Set last_accrued
@@ -394,10 +390,7 @@
                 //Calc incentives for the deposit
                 let accrued_incentives = match accrue_incentives(
                     storage,
-<<<<<<< HEAD
                     querier,
-=======
->>>>>>> 06eb3a6c
                     env.clone(),
                     config.clone(),
                     deposit_item.amount * Uint128::new(1u128),
