--- conflicted
+++ resolved
@@ -604,11 +604,7 @@
                     },
                 )
                 .unwrap_err();
-<<<<<<< HEAD
-            assert_eq!(err.to_string(), String::from("Generic error: Querier contract error: Generic error: Auction asset: fee_asset, auction has ended"));
-=======
             assert_eq!(err.to_string(), String::from("Generic error: Querier contract error: Generic error: Auction asset: fee_asset, doesn't have an ongoing auction"));
->>>>>>> 4b93d57c
 
             //Invalid Swap on 0'd Auction
             let msg = ExecuteMsg::SwapForFee {
@@ -806,24 +802,15 @@
                 vec![coin(1_000, "credit_fulldenom"), coin(99, "error"), coin(96_000, "mbrn_denom"),  coin(96_000, "uosmo")]
             );
 
-<<<<<<< HEAD
-            //Assert Auction is empty: Errors
-            let err = app
-=======
             //Assert Auction is empty & therefore removed
             let auction = app
->>>>>>> 4b93d57c
                 .wrap()
                 .query_wasm_smart::<DebtAuction>(
                     debt_contract.addr(),
                     &QueryMsg::DebtAuction {},
                 )
                 .unwrap_err();
-<<<<<<< HEAD
-
-=======
             
->>>>>>> 4b93d57c
             //Invalid Swap on 0'd Auction
             let msg = ExecuteMsg::SwapForMBRN {};
             let cosmos_msg = debt_contract
